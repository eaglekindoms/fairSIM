--- conflicted
+++ resolved
@@ -138,11 +138,7 @@
 
     /** Contructor, initializes image list. */
     public ImageControl( final JFrame baseframe, ImageSelector is, 
-<<<<<<< HEAD
-	final ImageOutputFactory imgFactory, 	FairSimGUI fsg, SimParam sp ) {
-=======
-	final ImageDisplay.Factory imgFactory, 	FairSimGUI fsg, final SimParam sp ) {
->>>>>>> cbd13092
+	final ImageOutputFactory imgFactory, 	FairSimGUI fsg, final SimParam sp ) {
 
 	// initialize variables
 	this.baseframe    = baseframe;
@@ -543,7 +539,8 @@
 	    videoPosSlider.setEnabled(true);
 	    videoAutoUpdateMode.setEnabled(true);
 
-	    totalTimePoints = inf.nrSlices / zplSel / simParam.getImgPerZ(); 
+	    //totalTimePoints = inf.nrSlices / zplSel / simParam.getImgPerZ(); 
+	    totalTimePoints = inf.nrTimepoints; 
 	    if ( videoPosSlider.getValue() >= totalTimePoints ) {
 		videoPosSlider.setValue(0);
 	    } else {
