--- conflicted
+++ resolved
@@ -21,13 +21,14 @@
 import org.fairsim.utils.Tool;
 import org.fairsim.utils.Conf;
 import org.fairsim.linalg.Vec2d;
+import org.fairsim.linalg.Vec3d;
 
 /** Storage / management of SIM reconstruction parameters. 
  *  Provides a good way to connect GUI and algorithm, as checks,
  *  conversions etc. can happen in this class instead of cluttering other
  *  code.
  * */
-public class SimParam implements Vec2d.Size {
+public class SimParam implements Vec2d.Size, Vec3d.Size {
 
     public enum FilterStyle {
 	Wiener("Wiener filter"),	
@@ -46,6 +47,7 @@
     final protected int nrBands;	
     final protected int nrPhases;
     final protected Dir [] directions ;
+    final protected boolean is3D;		    // if z-information is provided
 
     // Image parameters
     private int imgSize=-1;			    // image size in pxl
@@ -74,6 +76,7 @@
 
     // Transfer function, OTF attenuation, Apotization
     private OtfProvider   currentOtf2D=null;
+    private OtfProvider3D currentOtf3D=null;
 
     // creation/modification date
     private long paramDate = System.currentTimeMillis();
@@ -88,6 +91,7 @@
 	nrDirs   = dirs;
 	nrBands  = bands;
 	nrPhases = phases;
+	is3D	 = threeD;
 
 	directions = new Dir[ nrDirs ];
 	for (int i=0; i<nrDirs; i++)
@@ -119,7 +123,6 @@
 	return sp;
     }
    
-<<<<<<< HEAD
 
     /** New set of SIM reconstruction parameters for 3D reconstruction. 
      *	@param bands  Number of bands
@@ -184,9 +187,6 @@
 
 
     
-=======
-    
->>>>>>> cbd13092
     /** Get parameter subset for pattern direction 'i' */
     public Dir dir(int i) {
 	return directions[i];
@@ -207,7 +207,13 @@
 	return cyclesPerMicron;
     }
     
-   
+    /** Get cycles / micron pxl size */
+    public double pxlSizeCyclesMicronInZ() {
+	if (!is3D)
+	    throw new RuntimeException("Not a 3D parameter set");
+	return cyclesPerMicronInZ;
+    }
+    
     
     /** Get the image ordering */
     public IMGSEQ getImgSeq() {
@@ -250,7 +256,6 @@
     }
 
 
-<<<<<<< HEAD
     /** Set the width / height of the raw images to process.
      *  @see setPxlSize
      *  @param pxl width / height of raw images
@@ -272,8 +277,6 @@
 	return this;
     }
 
-=======
->>>>>>> cbd13092
 
     /** Set the filter type to use */
     public void setFilterStyle( FilterStyle s ) {
@@ -345,6 +348,10 @@
 	return currentOtf2D;
     }
     
+    /** Get the current otf */
+    public OtfProvider3D otf3d() {
+	return currentOtf3D;
+    }
 
     /** Set a new OTF */
     public void otf(OtfProvider otf) {
@@ -363,6 +370,20 @@
 	}
     }
 
+
+    
+    /** Set a new OTF */
+    public void otf(OtfProvider otf, OtfProvider3D otf3d) {
+	if (!is3D)
+	    throw new RuntimeException("Please provida a 2D OTF instead");
+
+	if (otf!=null) { 
+	    currentOtf2D=otf;
+	    currentOtf3D=otf3d;
+	    otf.setPixelSize( cyclesPerMicron );
+	    otf3d.setPixelSize( cyclesPerMicron, cyclesPerMicronInZ );
+	}
+    }
 
 
     // ----------------------------------------------------------------------------------
@@ -378,9 +399,10 @@
 	private double [] modul;    // modulation 
 	private int thisBand;	    // which band is this
 	private boolean hasIndividualPhases;	// if non-equidist. phases are set
-
+	
 	private double angleIntensityFactor=1;   // the intensity factor to apply to this angle
 	private double [] phaseIntensityFactors; // the intensity factors to apply phase-by-phase
+
 
 
 	Dir(int nBands, int nPha, int thisBand) {
@@ -399,11 +421,11 @@
 
 	    for (int i=0;i<nrBands;i++)
 		modul[i] = 1.0;
-	
-		phaseIntensityFactors = new double[nrPhases];
+	    
+	    phaseIntensityFactors = new double[nrPhases];
 	    for (int i=0;i<nrPhases;i++)
 		phaseIntensityFactors[i] = 1.0;
-
+	
 	}
 
 	/** copy these direction values */
@@ -565,7 +587,7 @@
 	    System.arraycopy( modul, 0, ret, 0, nrBands );
 	    return ret;
 	}
-     
+	
 	/** Get modulations (limited to 'reasonable' range) */
 	public double [] getModulations() {
 	    double [] ret = new double [nrBands];
@@ -577,7 +599,7 @@
 	    }
 	    return ret;
 	}
-     
+    
 
 
 	// -- correction factors ---
@@ -672,12 +694,6 @@
     public static SimParam loadConfig( Conf.Folder cfg ) 
 	throws Conf.EntryNotFoundException {
 	
-<<<<<<< HEAD
-	// TODO: This wont handle 3D currently!!
-	// TODO: check why not!
-
-=======
->>>>>>> cbd13092
 	Conf.Folder fd = cfg.cd("sim-param");
 	
 	// basics
@@ -786,6 +802,31 @@
 	    }
 	}
 	
+	/** Calculate position in (raw) z stack.
+	 *  @param ang Index of angle
+	 *  @param pha Index of phase
+	 *  @param z   Index of z
+	 *  @param t   Index of time
+	 *  @param angMax   Number of angles
+	 *  @param phaMax   Number of phases
+	 *  @param zMax	    Number of z slices */
+	public int calcPosWithTime( int ang, int pha, int z, int t, int angMax, int phaMax, int zMax ) {
+	    if (( ang>=angMax ) || ( pha >= phaMax ) || ( z >= zMax ) || 
+		( ang <0 ) || ( pha < 0) || ( z < 0 ))
+		throw new RuntimeException("Parameter wrong!");
+	    
+	    switch(this) {
+		case PZA: return ( pha +   z*phaMax  + ang*phaMax*zMax + 
+		    phaMax*zMax*angMax * t );
+		case ZAP: return (  z  + ang*zMax    + pha*zMax*angMax +
+		    phaMax*zMax*angMax * t );
+		case PAZ: 
+		default:
+			  return ( pha + ang*phaMax  + z*phaMax*angMax +
+		    phaMax*zMax*angMax * t );
+	    }
+	}
+
 	/** Return a default SIM parameter set */
 	public SimParam getParam() {
 	    switch(this) {
@@ -836,6 +877,8 @@
     /** Return height */
     @Override public int vectorHeight() { return imgSize; }
     
+    /** Return height */
+    @Override public int vectorDepth() { return stackSize ; }
 
     /** Returns a multi-line, human-readable output of parameters */
     public String prettyPrint(boolean phaInDeg) {
@@ -849,6 +892,7 @@
 	
 	for ( Dir d : directions ) {
 	    int b = d.nrBand()-1; 
+	    ret += String.format("Nr bands: %d, shift of outer-most band:\n", b);
 	    ret += String.format("px: %6.3f py: %6.3f (len %6.3f) \n",
 		d.px(b), d.py(b), Math.sqrt(d.px(b)*d.px(b)+d.py(b)*d.py(b)));
 	    ret += String.format("phases (%s) [ ",((phaInDeg)?("deg"):("rad")) );
