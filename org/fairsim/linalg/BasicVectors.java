--- conflicted
+++ resolved
@@ -445,33 +445,13 @@
 	    data[ x + y*width + z*width*height ] = a;
 	}
 
-	/*@Override
+	@Override
 	public void setSlice( int z, Vec2d.Real vec ) {
-<<<<<<< HEAD
 
 	    if ( z <0 || z>depth || vec.vectorWidth() != width || vec.vectorHeight() != height )
 		throw new RuntimeException("Vector dimension mismatch");
 
 	    System.arraycopy( vec.vectorData(), 0, data, z*width*height, width*height );
-=======
-	    // TODO: Actually implement this
-	    throw new RuntimeException("Not jet implemented");
-	}*/
-	@Override
-	public void setSlice( int z, Vec2d.Real vec ) {
-	    if (( vec.vectorWidth() != width ) ||
-		( vec.vectorHeight() != height ) ||
-		z<0 || z>= depth )
-		throw new RuntimeException("Index mismatch");
-
-	    float [] in = vec.vectorData();
-
-	    for (int y=0; y<height; y++)
-	    for (int x=0; x<width; x++) {
-		data[ x + width*y + z*width*height ] = in[ x + width*y ];
-	    }
-	
->>>>>>> 2c664f95
 	}
 
     }
