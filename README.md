--- conflicted
+++ resolved
@@ -2,10 +2,6 @@
 # fairSIM
 Free Analysis and Interactive Reconstruction for Structured Illumination Microscopy
 
-<<<<<<< HEAD
-This is the **development branch** for the integration of full 3D SR-SIM reconstruction
-support into fairSIM. For release versions, please switch to the master branch.
-=======
 A publication accompanying the plugin has been published in [Nature Communications](http://www.nature.com/ncomms/2016/160321/ncomms10980/abs/ncomms10980.html) (open access):
 
 ```
@@ -14,12 +10,12 @@
 Nature Communications, doi: 10.1038/ncomms10980
 ```
 
-Binary jar files files for the plugin can be found [here](https://github.com/fairSIM/fairSIM/releases/).
->>>>>>> c41c6410
+This is the **development branch** for the integration of full 3D SR-SIM reconstruction
+support into fairSIM. For release versions, please switch to the master branch.
 
 Commits in this branch will likely be unstable, contain known 
-errors and will often not compile. Also, the 3D code is currently not finished and
-not working.
+errors and will often not compile. 
 
-Also, the **Vector API** is likely to change in the next weeks and month!
+The **Vector API** is likely to change in the next weeks and month!
+Also, the 3D code is currently not finished and not working.
 
