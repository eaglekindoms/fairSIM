#!/bin/bash

fileMissing=0

<<<<<<< HEAD
# Get the ImageJ base library (in version 1.47, which is the lowest we currently support)
if [ ! -e ij149v.jar ] ; then
    fileMissing=1
    wget https://imagej.nih.gov/ij/download/jars/ij149v.jar
=======
# Check if we have all commands installed that this script needs

function failcmd() {
    if [ -x "$( command -v $1 )" ] ; then
	return 0
    else
	1>&2 echo "Command \"$1\" not found, please install"
	exit -1
    fi
}

failcmd wget
failcmd ar
failcmd xz
failcmd tar

# Get the ImageJ base library (in version 1.48, which is the lowest we currently support)
if [ ! -e ij148v.jar ] ; then
    fileMissing=1
    wget https://imagej.nih.gov/ij/download/jars/ij148v.jar
>>>>>>> 415037cb
fi

# Get our forked version of JTransforms 
if [ ! -e jtransforms_fairSIM_fork.jar ] ; then
    fileMissing=1
    wget https://github.com/fairSIM/JTransforms/releases/download/v1.0.0/jtransforms_fairSIM_fork.jar
fi

# Get the original version of JTransforms
if [ ! -e JTransforms-3.1.jar ] ; then 
    fileMissing=1
    wget http://central.maven.org/maven2/com/github/wendykierp/JTransforms/3.1/JTransforms-3.1.jar
fi

# Get JTransforms JLargeArray dependency
if [ ! -e JLargeArrays-1.6.jar ] ; then
    fileMissing=1
    wget http://central.maven.org/maven2/pl/edu/icm/JLargeArrays/1.6/JLargeArrays-1.6.jar
fi

# Get the Apache fast math dependencies
if [ ! -e commons-math3-3.6.1.jar ] ; then
    fileMissing=1
    wget http://central.maven.org/maven2/org/apache/commons/commons-math3/3.6.1/commons-math3-3.6.1.jar
fi


# This fetches the java 1.6 runtime, needed for backwards-compatible
# compilation to Java 6 with newer compilers
#   unfortunately, Java 6's rt.jar does not seem to be on Maven, so
#   fetch it by extracting it from Ubuntu's openjdk deb.
#   Java 9 will make it much more easier with the "-release" option
if [ ! -e rt-1.6.jar ] ; then
    fileMissing=1

    mkdir tmp-rt-jar
    cd tmp-rt-jar

    # download the 'openjdk-6-jre-headless' deb file
    wget http://security.ubuntu.com/ubuntu/pool/universe/o/openjdk-6/openjdk-6-jre-headless_6b41-1.13.13-0ubuntu0.14.04.1_amd64.deb -O openjdk.deb


    # extract the deb
    echo "Extracting rt.jar from the .deb file"
    echo "This might take a few moments... "
    ar -x openjdk.deb

    # extract the rt.jar from the data.tar
    xz -d data.tar.xz
    tar -xf data.tar ./usr/lib/jvm/java-6-openjdk-amd64/jre/lib/rt.jar
    mv ./usr/lib/jvm/java-6-openjdk-amd64/jre/lib/rt.jar ../rt-1.6.jar
    cd ..

    rm -rf tmp-rt-jar
    echo "Done."

fi

if [ $fileMissing -eq 0 ] ; then
    echo "All files found, fairSIM should compile"
fi
<|MERGE_RESOLUTION|>--- conflicted
+++ resolved
@@ -2,12 +2,6 @@
 
 fileMissing=0
 
-<<<<<<< HEAD
-# Get the ImageJ base library (in version 1.47, which is the lowest we currently support)
-if [ ! -e ij149v.jar ] ; then
-    fileMissing=1
-    wget https://imagej.nih.gov/ij/download/jars/ij149v.jar
-=======
 # Check if we have all commands installed that this script needs
 
 function failcmd() {
@@ -28,7 +22,6 @@
 if [ ! -e ij148v.jar ] ; then
     fileMissing=1
     wget https://imagej.nih.gov/ij/download/jars/ij148v.jar
->>>>>>> 415037cb
 fi
 
 # Get our forked version of JTransforms 
